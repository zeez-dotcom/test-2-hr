--- conflicted
+++ resolved
@@ -137,9 +137,7 @@
     expect(res.body.error.message).toBe('Invalid employee data');
   });
 
-<<<<<<< HEAD
-  it('POST /api/employees accepts numeric fields', async () => {
-=======
+  // From "main": verify numeric coercion from string inputs
   it('POST /api/employees creates employee with numeric fields', async () => {
     const created = {
       id: '2',
@@ -179,8 +177,8 @@
     );
   });
 
-  it('POST /api/employees creates employee with missing optional numeric fields', async () => {
->>>>>>> 38df06c1
+  // From "codex": ensure numeric fields are accepted and passed as numbers to storage
+  it('POST /api/employees accepts numeric fields and passes numbers to storage', async () => {
     const created = {
       id: '1',
       employeeCode: 'EMP1',
@@ -213,6 +211,39 @@
     expect(arg.salary).toBe(1000);
     expect(arg.additions).toBe(50);
     expect(arg.visaAlertDays).toBe(15);
+  });
+
+  // Keep the "missing optional numeric fields" scenario
+  it('POST /api/employees creates employee when optional numeric fields are missing', async () => {
+    const created = {
+      id: '3',
+      firstName: 'Ana',
+      lastName: 'Lee',
+      position: 'Dev',
+      salary: 1200,
+      startDate: '2024-01-01',
+      role: 'employee'
+    };
+    (storage.createEmployee as any).mockResolvedValue(created);
+
+    const payload = {
+      firstName: 'Ana',
+      lastName: 'Lee',
+      position: 'Dev',
+      salary: '1200', // string input should be coerced
+      startDate: '2024-01-01'
+      // intentionally omitting optional numeric fields like additions, visaAlertDays
+    };
+
+    const res = await request(app).post('/api/employees').send(payload);
+
+    expect(res.status).toBe(201);
+    expect(res.body).toEqual(created);
+
+    const arg = (storage.createEmployee as any).mock.calls[0][0];
+    expect(arg.salary).toBe(1200);
+    expect(arg).not.toHaveProperty('additions');
+    expect(arg).not.toHaveProperty('visaAlertDays');
   });
 
   it('PUT /api/employees/:id rejects employeeCode updates', async () => {
