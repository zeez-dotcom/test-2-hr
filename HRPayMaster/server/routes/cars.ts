import { Router } from "express";
import multer from "multer";
import { HttpError } from "../errorHandler";
import { storage } from "../storage";
import { insertCarSchema, type InsertCar } from "@shared/schema";
import { z } from "zod";

const upload = multer();
export const carsRouter = Router();

carsRouter.get("/", async (req, res, next) => {
  try {
    const cars = await storage.getCars();
    res.json(cars);
  } catch (error) {
    next(new HttpError(500, "Failed to fetch cars"));
  }
});

carsRouter.get("/:id", async (req, res, next) => {
  try {
    const car = await storage.getCar(req.params.id);
    if (!car) {
      return next(new HttpError(404, "Car not found"));
    }
    res.json(car);
  } catch (error) {
    next(new HttpError(500, "Failed to fetch car"));
  }
});

carsRouter.post("/", upload.single("registrationDocumentImage"), async (req, res, next) => {
  try {
<<<<<<< HEAD
    // Guard against missing or unparsed request bodies before validation
    const { make, model, year, plateNumber } = req.body ?? {};
    if (!make || !model || !year || !plateNumber) {
      return next(new HttpError(400, "Missing required fields"));
=======
    const carInput: Record<string, unknown> = { ...req.body };
    if (req.file) {
      carInput.registrationDocumentImage = req.file.buffer.toString("base64");
>>>>>>> a6767a26
    }
    const car: InsertCar = insertCarSchema.parse(carInput);
    const newCar = await storage.createCar(car);
    res.status(201).json(newCar);
  } catch (error) {
    if (error instanceof z.ZodError) {
      return next(new HttpError(400, "Invalid car data", error.errors));
    }
    next(new HttpError(500, "Failed to create car"));
  }
});

carsRouter.put("/:id", async (req, res, next) => {
  try {
    const updates: Partial<InsertCar> = insertCarSchema
      .partial()
      .parse(req.body);
    const updatedCar = await storage.updateCar(req.params.id, updates);
    if (!updatedCar) {
      return next(new HttpError(404, "Car not found"));
    }
    res.json(updatedCar);
  } catch (error) {
    if (error instanceof z.ZodError) {
      return next(new HttpError(400, "Invalid car data", error.errors));
    }
    next(new HttpError(500, "Failed to update car"));
  }
});

carsRouter.delete("/:id", async (req, res, next) => {
  try {
    const deleted = await storage.deleteCar(req.params.id);
    if (!deleted) {
      return next(new HttpError(404, "Car not found"));
    }
    res.status(204).send();
  } catch (error) {
    next(new HttpError(500, "Failed to delete car"));
  }
});
<|MERGE_RESOLUTION|>--- conflicted
+++ resolved
@@ -29,35 +29,32 @@
   }
 });
 
-carsRouter.post("/", upload.single("registrationDocumentImage"), async (req, res, next) => {
-  try {
-<<<<<<< HEAD
-    // Guard against missing or unparsed request bodies before validation
-    const { make, model, year, plateNumber } = req.body ?? {};
-    if (!make || !model || !year || !plateNumber) {
-      return next(new HttpError(400, "Missing required fields"));
-=======
-    const carInput: Record<string, unknown> = { ...req.body };
-    if (req.file) {
-      carInput.registrationDocumentImage = req.file.buffer.toString("base64");
->>>>>>> a6767a26
+carsRouter.post(
+  "/",
+  upload.single("registrationDocumentImage"),
+  async (req, res, next) => {
+    try {
+      const carInput: Record<string, unknown> = { ...(req.body ?? {}) };
+
+      if (req.file) {
+        carInput.registrationDocumentImage = req.file.buffer.toString("base64");
+      }
+
+      const car: InsertCar = insertCarSchema.parse(carInput);
+      const newCar = await storage.createCar(car);
+      res.status(201).json(newCar);
+    } catch (error) {
+      if (error instanceof z.ZodError) {
+        return next(new HttpError(400, "Invalid car data", error.errors));
+      }
+      next(new HttpError(500, "Failed to create car"));
     }
-    const car: InsertCar = insertCarSchema.parse(carInput);
-    const newCar = await storage.createCar(car);
-    res.status(201).json(newCar);
-  } catch (error) {
-    if (error instanceof z.ZodError) {
-      return next(new HttpError(400, "Invalid car data", error.errors));
-    }
-    next(new HttpError(500, "Failed to create car"));
   }
-});
+);
 
 carsRouter.put("/:id", async (req, res, next) => {
   try {
-    const updates: Partial<InsertCar> = insertCarSchema
-      .partial()
-      .parse(req.body);
+    const updates: Partial<InsertCar> = insertCarSchema.partial().parse(req.body);
     const updatedCar = await storage.updateCar(req.params.id, updates);
     if (!updatedCar) {
       return next(new HttpError(404, "Car not found"));
@@ -81,4 +78,4 @@
   } catch (error) {
     next(new HttpError(500, "Failed to delete car"));
   }
-});
+});