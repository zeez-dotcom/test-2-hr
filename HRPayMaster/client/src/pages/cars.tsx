--- conflicted
+++ resolved
@@ -76,13 +76,8 @@
     }
   });
 
-<<<<<<< HEAD
-  const updateAssignmentMutation = useMutation({
-    mutationFn: ({ id, data, }: { id: string; data: any; carId?: string }) =>
-=======
   const updateAssignmentMutation = useMutation<Response, Error, { id: string; data: any; carId?: string }>({
     mutationFn: ({ id, data }) =>
->>>>>>> 5d606e52
       apiRequest("PUT", `/api/car-assignments/${id}`, data),
     onSuccess: async (_data, variables) => {
       if (variables?.carId) {
