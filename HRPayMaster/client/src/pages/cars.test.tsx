--- conflicted
+++ resolved
@@ -170,11 +170,7 @@
       body: JSON.stringify({ status: 'assigned' }),
     }));
     expect(toast).toHaveBeenCalledWith({ title: 'Car assigned successfully' });
-<<<<<<< HEAD
     (global.fetch as Mock).mockClear();
-=======
-    (fetch as Mock).mockClear();
->>>>>>> 5d606e52
     toast.mockReset();
     // assign car error
     mutationMocks[1].shouldError = true;
@@ -190,11 +186,7 @@
       body: JSON.stringify({ status: 'available' }),
     }));
     expect(toast).toHaveBeenCalledWith({ title: 'Assignment updated successfully' });
-<<<<<<< HEAD
     (global.fetch as Mock).mockClear();
-=======
-    (fetch as Mock).mockClear();
->>>>>>> 5d606e52
     toast.mockReset();
     // update assignment error
     mutationMocks[2].shouldError = true;
@@ -297,4 +289,4 @@
       })
     );
   });
-});
+});